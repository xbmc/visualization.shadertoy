﻿<?xml version="1.0" encoding="UTF-8"?>
<<<<<<< HEAD
<addon id="visualization.shadertoy" version="1.0.6" name="Shadertoy" provider-name="popcornmix">
  <extension point="xbmc.player.musicviz" library_linux="visualization.shadertoy.so"/>
  <extension point="xbmc.addon.metadata">
    <summary lang="en">Visualisations from Shadertoy</summary>
    <description lang="en">Visualisations from Shadertoy</description>
    <platform>linux</platform>
=======
<addon
  id="visualization.shadertoy"
  version="0.0.1"
  name="Shadertoy"
  provider-name="Team-Kodi">
  <extension
    point="xbmc.player.musicviz"
    library_linux="visualization.shadertoy.so"
    library_windx="visualization.shadertoy.dll"
    library_osx="visualization.shadertoy.dylib"/>
  <extension point="xbmc.addon.metadata">
    <summary lang="en">Visualisations from Shadertoy</summary>
    <description lang="en">Visualisations from Shadertoy</description>
    <platform>linux osx windx</platform>
>>>>>>> 6c5f76ee
  </extension>
</addon><|MERGE_RESOLUTION|>--- conflicted
+++ resolved
@@ -1,12 +1,4 @@
 ﻿<?xml version="1.0" encoding="UTF-8"?>
-<<<<<<< HEAD
-<addon id="visualization.shadertoy" version="1.0.6" name="Shadertoy" provider-name="popcornmix">
-  <extension point="xbmc.player.musicviz" library_linux="visualization.shadertoy.so"/>
-  <extension point="xbmc.addon.metadata">
-    <summary lang="en">Visualisations from Shadertoy</summary>
-    <description lang="en">Visualisations from Shadertoy</description>
-    <platform>linux</platform>
-=======
 <addon
   id="visualization.shadertoy"
   version="0.0.1"
@@ -15,12 +7,12 @@
   <extension
     point="xbmc.player.musicviz"
     library_linux="visualization.shadertoy.so"
+    library_android="libvisualization.shadertoy.so"
     library_windx="visualization.shadertoy.dll"
     library_osx="visualization.shadertoy.dylib"/>
   <extension point="xbmc.addon.metadata">
     <summary lang="en">Visualisations from Shadertoy</summary>
     <description lang="en">Visualisations from Shadertoy</description>
-    <platform>linux osx windx</platform>
->>>>>>> 6c5f76ee
+    <platform>linux osx windx android rbpi</platform>
   </extension>
 </addon>