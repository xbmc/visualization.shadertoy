// Taken from https://www.shadertoy.com/view/MsBSzw#

void mainImage( out vec4 fragColor, in vec2 fragCoord )
{
    vec2 p = (fragCoord.xy-.5*iResolution.xy)/min(iResolution.x,iResolution.y);			
    vec3 c = vec3(0.0,0.0,0.0);
    vec2 uv = fragCoord.xy / iResolution.xy;  
    float wave = texture2D( iChannel0, vec2(uv.x,0.75) ).x;

<<<<<<< HEAD
    float time = 0.0;
    float alpha = 2.*3.14/20.* (iGlobalTime*.9);
    float cs = cos(iGlobalTime*.5);
    float sn = sin(iGlobalTime*.3);
    float sn2 = sin(iGlobalTime);
    float sm=smoothstep( 0.0, 0.15, abs(wave - uv.y));
    for(int i = 1; i<10; i++)
=======
    for(int i = 1; i<18; i++)
>>>>>>> 6c5f76ee
    {
        time += alpha;
        float x = sin(time)*1.8*sm;
        float y = sin(.5*time)*0.5*sm;
        vec2 o = .4*vec2(x*cs,y*sn);
        float red = fract(time);
        float green = 1.-red;
        c+=0.016/(length(p-o))*vec3(red,green,sn2);
    }
    fragColor = vec4(c,1.0);
}
//2014 - Passion
//References  - https://www.shadertoy.com/view/Xds3Rr
//            - tokyodemofest.jp/2014/7lines/index.html

<|MERGE_RESOLUTION|>--- conflicted
+++ resolved
@@ -7,7 +7,6 @@
     vec2 uv = fragCoord.xy / iResolution.xy;  
     float wave = texture2D( iChannel0, vec2(uv.x,0.75) ).x;
 
-<<<<<<< HEAD
     float time = 0.0;
     float alpha = 2.*3.14/20.* (iGlobalTime*.9);
     float cs = cos(iGlobalTime*.5);
@@ -15,9 +14,6 @@
     float sn2 = sin(iGlobalTime);
     float sm=smoothstep( 0.0, 0.15, abs(wave - uv.y));
     for(int i = 1; i<10; i++)
-=======
-    for(int i = 1; i<18; i++)
->>>>>>> 6c5f76ee
     {
         time += alpha;
         float x = sin(time)*1.8*sm;
