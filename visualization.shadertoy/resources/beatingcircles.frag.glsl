--- conflicted
+++ resolved
@@ -1,11 +1,7 @@
 // Taken from https://www.shadertoy.com/view/4d23Ww
 
-<<<<<<< HEAD
-const float Pi = 3.14159;
-=======
 static const float Pi = 3.14159;
 static float beat = 0.;
->>>>>>> 6c5f76ee
 
 void mainImage( out vec4 fragColor, in vec2 fragCoord )
 {
