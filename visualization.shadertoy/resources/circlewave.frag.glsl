--- conflicted
+++ resolved
@@ -13,13 +13,8 @@
 	
 	float seperation = 0.06*(1.0-iMouse.x/iResolution.x);
 
-<<<<<<< HEAD
-	vec3 wave = vec3(0.0);
-	const int n = 16;
-=======
 	vec3 wave = vec3(0.0,0.0,0.0);
 	const int n = 9;
->>>>>>> 6c5f76ee
 	for ( int i=0; i < n; i++ )
 	{
 /*		float u = uv.x*255.0;
