// Taken from https://www.shadertoy.com/view/MslGWN

//CBS
//Parallax scrolling fractal galaxy.
//Inspired by JoshP's Simplicity shader: https://www.shadertoy.com/view/lslGWr

// http://www.fractalforums.com/new-theories-and-research/very-simple-formula-for-fractal-patterns/
<<<<<<< HEAD
float field(in vec3 p,float s, float strength) {
	float accum = s/4.;
	float prev = 0.;
	float tw = 0.;
	for (int i = 0; i < 13; ++i) {
		float mag = dot(p, p);
		p = abs(p) / mag + vec3(-.5, -.4, -1.5);
		float w = exp(-float(i) / 7.);
		accum += w * exp(-strength * pow(abs(mag - prev), 2.2));
		tw += w;
		prev = mag;
	}
	return max(0., 5. * accum / tw - .7);
}

// Less iterations for second layer
float field2(in vec3 p, float s, float strength) {
	float accum = s/4.;
	float prev = 0.;
	float tw = 0.;
	for (int i = 0; i < 9; ++i) {
		float mag = dot(p, p);
		p = abs(p) / mag + vec3(-.5, -.4, -1.5);
		float w = exp(-float(i) / 7.);
		accum += w * exp(-strength * pow(abs(mag - prev), 2.2));
		tw += w;
		prev = mag;
	}
	return max(0., 5. * accum / tw - .7);
=======
float field(in vec3 p, float s) {
  float strength = 7. + .03 * log(1.e-6 + fract(sin(iGlobalTime) * 4373.11));
  float accum = s / 4.;
  float prev = 0.;
  float tw = 0.;
  for (int i = 0; i < 14; ++i) {
    float mag = dot(p, p);
    p = abs(p) / mag + vec3(-.5, -.4, -1.5);
    float w = exp(-float(i) / 7.);
    accum += w * exp(-strength * pow(abs(mag - prev), 2.2));
    tw += w;
    prev = mag;
  }
  return max(0., 5. * accum / tw - .7);
}

// Less iterations for second layer
float field2(in vec3 p, float s) {
  float strength = 7. + .03 * log(1.e-6 + fract(sin(iGlobalTime) * 4373.11));
  float accum = s / 4.;
  float prev = 0.;
  float tw = 0.;
  for (int i = 0; i < 12; ++i) {
    float mag = dot(p, p);
    p = abs(p) / mag + vec3(-.5, -.4, -1.5);
    float w = exp(-float(i) / 7.);
    accum += w * exp(-strength * pow(abs(mag - prev), 2.2));
    tw += w;
    prev = mag;
  }
  return max(0., 5. * accum / tw - .7);
>>>>>>> 6c5f76ee
}

vec3 nrand3(vec2 co)
{
  vec3 a = fract(cos(co.x*8.3e-3 + co.y)*vec3(1.3e5, 4.7e5, 2.9e5));
  vec3 b = fract(sin(co.x*0.3e-3 + co.y)*vec3(8.1e5, 1.0e5, 0.1e5));
  vec3 c = mix(a, b, 0.5);
  return c;
}


<<<<<<< HEAD
void mainImage( out vec4 fragColor, in vec2 fragCoord ) {
    vec2 uv = 2. * fragCoord.xy / iResolution.xy - 1.;
	vec2 uvs = uv * iResolution.xy / max(iResolution.x, iResolution.y);
	vec3 p = vec3(uvs / 4., 0) + vec3(1., -1.3, 0.);
        vec3 temp = vec3(sin(iGlobalTime / 16.), sin(iGlobalTime / 12.),  sin(iGlobalTime / 128.));
	p += .2 * temp;
	
	float freqs[4];
	//Sound
	freqs[0] = texture2D( iChannel0, vec2( 0.01, 0.25 ) ).x;
	freqs[1] = texture2D( iChannel0, vec2( 0.07, 0.25 ) ).x;
	freqs[2] = texture2D( iChannel0, vec2( 0.15, 0.25 ) ).x;
	freqs[3] = texture2D( iChannel0, vec2( 0.30, 0.25 ) ).x;

	float strength = 7. + .03 * log(1.e-6 + fract(sin(iGlobalTime) * 4373.11));
	float t = field(p,freqs[2],strength);
	float v = (1. - exp((abs(uv.x) - 1.) * 6.)) * (1. - exp((abs(uv.y) - 1.) * 6.));
	
    //Second Layer
	vec3 p2 = vec3(uvs / (4.+sin(iGlobalTime*0.11)*0.2+0.2+sin(iGlobalTime*0.15)*0.3+0.4), 1.5) + vec3(2., -1.3, -1.);
	p2 += 0.25 * temp;
	float t2 = field2(p2,freqs[3],strength);
	vec4 c2 = mix(.4, 1., v) * vec4(1.3 * t2 * t2 * t2 ,1.8  * t2 * t2 , t2* freqs[0], t2);
	
	
	//Let's add some stars
	//Thanks to http://glsl.heroku.com/e#6904.0
	vec2 seed = p.xy * 2.0;	
	seed = floor(seed * iResolution.x);
	vec3 rnd = nrand3( seed );
	vec4 starcolor = vec4(pow(rnd.y,40.0));
	
	//Second Layer
	vec2 seed2 = p2.xy * 2.0;
	seed2 = floor(seed2 * iResolution.x);
	vec3 rnd2 = nrand3( seed2 );
	starcolor += vec4(pow(rnd2.y,40.0));
	
	fragColor = mix(freqs[3]-.3, 1., v) * vec4(1.5*freqs[2] * t * t* t , 1.2*freqs[1] * t * t, freqs[3]*t, 1.0)+c2+starcolor;
=======
void mainImage(out vec4 fragColor, in vec2 fragCoord) {
  vec2 uv = 2. * fragCoord.xy / iResolution.xy - 1.;
  vec2 uvs = uv * iResolution.xy / max(iResolution.x, iResolution.y);
  vec3 p = vec3(uvs / 4., 0) + vec3(1., -1.3, 0.);
  p += .2 * vec3(sin(iGlobalTime / 16.), sin(iGlobalTime / 12.), sin(iGlobalTime / 128.));

  float freqs[4];
  //Sound
  freqs[0] = texture2D(iChannel0, vec2(0.01, 0.25)).x;
  freqs[1] = texture2D(iChannel0, vec2(0.07, 0.25)).x;
  freqs[2] = texture2D(iChannel0, vec2(0.15, 0.25)).x;
  freqs[3] = texture2D(iChannel0, vec2(0.30, 0.25)).x;

  float t = field(p, freqs[2]);
  float v = (1. - exp((abs(uv.x) - 1.) * 6.)) * (1. - exp((abs(uv.y) - 1.) * 6.));

  //Second Layer
  vec3 p2 = vec3(uvs / (4. + sin(iGlobalTime*0.11)*0.2 + 0.2 + sin(iGlobalTime*0.15)*0.3 + 0.4), 1.5) + vec3(2., -1.3, -1.);
  p2 += 0.25 * vec3(sin(iGlobalTime / 16.), sin(iGlobalTime / 12.), sin(iGlobalTime / 128.));
  float t2 = field2(p2, freqs[3]);
  vec4 c2 = mix(.4, 1., v) * vec4(1.3 * t2 * t2 * t2, 1.8  * t2 * t2, t2* freqs[0], t2);


  //Let's add some stars
  //Thanks to http://glsl.heroku.com/e#6904.0
  vec2 seed = p.xy * 2.0;
  seed = floor(seed * iResolution.x);
  vec3 rnd = nrand3(seed);
  float tmp = pow(rnd.y, 40.0);
  vec4 starcolor = vec4(tmp,tmp,tmp,tmp);

  //Second Layer
  vec2 seed2 = p2.xy * 2.0;
  seed2 = floor(seed2 * iResolution.x);
  vec3 rnd2 = nrand3(seed2);
  tmp = pow(rnd2.y, 40.0);
  starcolor += vec4(tmp,tmp,tmp,tmp);

  fragColor = mix(freqs[3] - .3, 1., v) * vec4(1.5*freqs[2] * t * t* t, 1.2*freqs[1] * t * t, freqs[3] * t, 1.0) + c2 + starcolor;
>>>>>>> 6c5f76ee
}<|MERGE_RESOLUTION|>--- conflicted
+++ resolved
@@ -5,37 +5,6 @@
 //Inspired by JoshP's Simplicity shader: https://www.shadertoy.com/view/lslGWr
 
 // http://www.fractalforums.com/new-theories-and-research/very-simple-formula-for-fractal-patterns/
-<<<<<<< HEAD
-float field(in vec3 p,float s, float strength) {
-	float accum = s/4.;
-	float prev = 0.;
-	float tw = 0.;
-	for (int i = 0; i < 13; ++i) {
-		float mag = dot(p, p);
-		p = abs(p) / mag + vec3(-.5, -.4, -1.5);
-		float w = exp(-float(i) / 7.);
-		accum += w * exp(-strength * pow(abs(mag - prev), 2.2));
-		tw += w;
-		prev = mag;
-	}
-	return max(0., 5. * accum / tw - .7);
-}
-
-// Less iterations for second layer
-float field2(in vec3 p, float s, float strength) {
-	float accum = s/4.;
-	float prev = 0.;
-	float tw = 0.;
-	for (int i = 0; i < 9; ++i) {
-		float mag = dot(p, p);
-		p = abs(p) / mag + vec3(-.5, -.4, -1.5);
-		float w = exp(-float(i) / 7.);
-		accum += w * exp(-strength * pow(abs(mag - prev), 2.2));
-		tw += w;
-		prev = mag;
-	}
-	return max(0., 5. * accum / tw - .7);
-=======
 float field(in vec3 p, float s) {
   float strength = 7. + .03 * log(1.e-6 + fract(sin(iGlobalTime) * 4373.11));
   float accum = s / 4.;
@@ -67,7 +36,6 @@
     prev = mag;
   }
   return max(0., 5. * accum / tw - .7);
->>>>>>> 6c5f76ee
 }
 
 vec3 nrand3(vec2 co)
@@ -79,47 +47,6 @@
 }
 
 
-<<<<<<< HEAD
-void mainImage( out vec4 fragColor, in vec2 fragCoord ) {
-    vec2 uv = 2. * fragCoord.xy / iResolution.xy - 1.;
-	vec2 uvs = uv * iResolution.xy / max(iResolution.x, iResolution.y);
-	vec3 p = vec3(uvs / 4., 0) + vec3(1., -1.3, 0.);
-        vec3 temp = vec3(sin(iGlobalTime / 16.), sin(iGlobalTime / 12.),  sin(iGlobalTime / 128.));
-	p += .2 * temp;
-	
-	float freqs[4];
-	//Sound
-	freqs[0] = texture2D( iChannel0, vec2( 0.01, 0.25 ) ).x;
-	freqs[1] = texture2D( iChannel0, vec2( 0.07, 0.25 ) ).x;
-	freqs[2] = texture2D( iChannel0, vec2( 0.15, 0.25 ) ).x;
-	freqs[3] = texture2D( iChannel0, vec2( 0.30, 0.25 ) ).x;
-
-	float strength = 7. + .03 * log(1.e-6 + fract(sin(iGlobalTime) * 4373.11));
-	float t = field(p,freqs[2],strength);
-	float v = (1. - exp((abs(uv.x) - 1.) * 6.)) * (1. - exp((abs(uv.y) - 1.) * 6.));
-	
-    //Second Layer
-	vec3 p2 = vec3(uvs / (4.+sin(iGlobalTime*0.11)*0.2+0.2+sin(iGlobalTime*0.15)*0.3+0.4), 1.5) + vec3(2., -1.3, -1.);
-	p2 += 0.25 * temp;
-	float t2 = field2(p2,freqs[3],strength);
-	vec4 c2 = mix(.4, 1., v) * vec4(1.3 * t2 * t2 * t2 ,1.8  * t2 * t2 , t2* freqs[0], t2);
-	
-	
-	//Let's add some stars
-	//Thanks to http://glsl.heroku.com/e#6904.0
-	vec2 seed = p.xy * 2.0;	
-	seed = floor(seed * iResolution.x);
-	vec3 rnd = nrand3( seed );
-	vec4 starcolor = vec4(pow(rnd.y,40.0));
-	
-	//Second Layer
-	vec2 seed2 = p2.xy * 2.0;
-	seed2 = floor(seed2 * iResolution.x);
-	vec3 rnd2 = nrand3( seed2 );
-	starcolor += vec4(pow(rnd2.y,40.0));
-	
-	fragColor = mix(freqs[3]-.3, 1., v) * vec4(1.5*freqs[2] * t * t* t , 1.2*freqs[1] * t * t, freqs[3]*t, 1.0)+c2+starcolor;
-=======
 void mainImage(out vec4 fragColor, in vec2 fragCoord) {
   vec2 uv = 2. * fragCoord.xy / iResolution.xy - 1.;
   vec2 uvs = uv * iResolution.xy / max(iResolution.x, iResolution.y);
@@ -159,5 +86,4 @@
   starcolor += vec4(tmp,tmp,tmp,tmp);
 
   fragColor = mix(freqs[3] - .3, 1., v) * vec4(1.5*freqs[2] * t * t* t, 1.2*freqs[1] * t * t, freqs[3] * t, 1.0) + c2 + starcolor;
->>>>>>> 6c5f76ee
 }