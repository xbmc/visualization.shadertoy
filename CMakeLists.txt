project(visualization.shadertoy)

cmake_minimum_required(VERSION 2.6)

set(CMAKE_MODULE_PATH ${CMAKE_MODULE_PATH} ${PROJECT_SOURCE_DIR})

find_package(kodi REQUIRED)
find_package(platform REQUIRED)

add_subdirectory(lib/kissfft)

set(DEPLIBS kissfft)

if (NOT WIN32)
  find_package(OpenGL)
  if(OPENGL_FOUND)
    find_package(GLEW REQUIRED)
    set(INCLUDES ${OpenGL_INCLUDE_DIR}
                 ${GLEW_INCLUDE_DIR})
    add_definitions(-DHAS_OPENGL)
    set(DEPLIBS ${OPENGL_LIBRARIES} ${GLEW_LIBRARIES})
  else()
    find_package(OpenGLES2)
    if(OPENGLES2_FOUND)
      set(INCLUDES ${OPENGLES2_INCLUDE_DIR})
      add_definitions(-DHAS_GLES2 -DHAS_GLES)
      set(DEPLIBS ${OPENGLES2_LIBRARIES})
    else()
      message(FATAL_ERROR "No rendering API found. Bailing")
    endif()
  endif()

<<<<<<< HEAD
include_directories(${INCLUDES}
                    ${KODI_INCLUDE_DIR}
                    ${PROJECT_SOURCE_DIR}/lib/kissfft
                    ${CMAKE_INCLUDE_PATH})
=======
  include_directories(${OpenGL_INCLUDE_DIR}
                      ${GLEW_INCLUDE_DIR}
                      ${KODI_INCLUDE_DIR}
                      ${platform_INCLUDE_DIRS}
                      ${PROJECT_SOURCE_DIR}/lib/kissfft
                      ${CMAKE_INCLUDE_PATH})
>>>>>>> 6c5f76ee

  add_subdirectory(lib/kissfft)
  set(SHADERTOY_SOURCES src/lodepng.cpp
                        src/main.cpp)

  set(DEPLIBS ${DEPLIBS} ${OPENGL_LIBRARIES} ${GLEW_LIBRARIES})

elseif(WIN32)
  include_directories(${KODI_INCLUDE_DIR}
                      ${platform_INCLUDE_DIRS}
                      ${PROJECT_SOURCE_DIR}/lib/kissfft
                      ${CMAKE_INCLUDE_PATH})

<<<<<<< HEAD
set(DEPLIBS ${DEPLIBS} kissfft)
=======
  set(SHADERTOY_SOURCES src/WICTextureLoader.cpp
                        src/maindx.cpp)
endif()
>>>>>>> 6c5f76ee

if(APPLE)
  set(DEPLIBS ${DEPLIBS} "-framework CoreVideo")
endif()

add_options(CXX ALL_BUILDS -std=c++11)

build_addon(visualization.shadertoy SHADERTOY DEPLIBS)

include(CPack)<|MERGE_RESOLUTION|>--- conflicted
+++ resolved
@@ -12,6 +12,11 @@
 set(DEPLIBS kissfft)
 
 if (NOT WIN32)
+  if(APPLE)
+    set(DEPLIBS ${DEPLIBS} "-framework CoreVideo")
+  endif()
+
+  add_options(CXX ALL_BUILDS -std=c++11)
   find_package(OpenGL)
   if(OPENGL_FOUND)
     find_package(GLEW REQUIRED)
@@ -30,25 +35,18 @@
     endif()
   endif()
 
-<<<<<<< HEAD
-include_directories(${INCLUDES}
-                    ${KODI_INCLUDE_DIR}
-                    ${PROJECT_SOURCE_DIR}/lib/kissfft
-                    ${CMAKE_INCLUDE_PATH})
-=======
   include_directories(${OpenGL_INCLUDE_DIR}
                       ${GLEW_INCLUDE_DIR}
                       ${KODI_INCLUDE_DIR}
                       ${platform_INCLUDE_DIRS}
                       ${PROJECT_SOURCE_DIR}/lib/kissfft
                       ${CMAKE_INCLUDE_PATH})
->>>>>>> 6c5f76ee
 
   add_subdirectory(lib/kissfft)
   set(SHADERTOY_SOURCES src/lodepng.cpp
                         src/main.cpp)
 
-  set(DEPLIBS ${DEPLIBS} ${OPENGL_LIBRARIES} ${GLEW_LIBRARIES})
+  set(DEPLIBS ${DEPLIBS} ${OPENGL_LIBRARIES} ${GLEW_LIBRARIES} kissfft)
 
 elseif(WIN32)
   include_directories(${KODI_INCLUDE_DIR}
@@ -56,19 +54,9 @@
                       ${PROJECT_SOURCE_DIR}/lib/kissfft
                       ${CMAKE_INCLUDE_PATH})
 
-<<<<<<< HEAD
-set(DEPLIBS ${DEPLIBS} kissfft)
-=======
   set(SHADERTOY_SOURCES src/WICTextureLoader.cpp
                         src/maindx.cpp)
 endif()
->>>>>>> 6c5f76ee
-
-if(APPLE)
-  set(DEPLIBS ${DEPLIBS} "-framework CoreVideo")
-endif()
-
-add_options(CXX ALL_BUILDS -std=c++11)
 
 build_addon(visualization.shadertoy SHADERTOY DEPLIBS)
 
