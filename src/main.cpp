--- conflicted
+++ resolved
@@ -55,53 +55,6 @@
 };
 
 #if defined(HAS_GLES)
-<<<<<<< HEAD
-const std::vector<Preset> g_presets =
-  {
-   {"Input Sound by iq",                        "input.frag.glsl",                  -1, -1},
-   {"LED spectrum by simesgreen",               "ledspectrum.frag.glsl",            -1, -1},
-   {"Audio Reaktive by choard1895",             "audioreaktive.frag.glsl",          -1, -1},
-   {"AudioVisual by Passion",                   "audiovisual.frag.glsl",            -1, -1},
-   {"Beating Circles by Phoenix72",             "beatingcircles.frag.glsl",         -1, -1},
-   {"BPM by iq",                                "bpm.frag.glsl",                    -1, -1},
-   {"The Disco Tunnel by poljere",              "discotunnel.frag.glsl",             2, 14},
-   {"Gameboy by iq",                            "gameboy.frag.glsl",                -1, -1},
-   {"Polar Beats by sauj123",                   "polarbeats.frag.glsl"              -1, -1},
-   {"Simplicity Galaxy by CBS",                 "simplicitygalaxy.frag.glsl",       -1, -1},
-   {"Sound Flower by iq",                       "soundflower.frag.glsl",            -1, -1},
-   {"Sound sinus wave by Eitraz",               "soundsinuswave.frag.glsl",         -1, -1},
-   {"symmetrical sound visualiser by thelinked","symmetricalsound.frag.glsl",       -1, -1},
-   {"Twisted Rings by poljere",                 "twistedrings.frag.glsl",           -1, -1},
-   {"Undulant Spectre by mafik",                "undulantspectre.frag.glsl",        -1, -1},
-   {"Waves Remix by ADOB",                      "wavesremix.frag.glsl",             -1, -1}};
-#else
-const std::vector<Preset> g_presets =
-  {{"Audio Reaktive by choard1895",             "audioreaktive.frag.glsl",          -1, -1},
-   {"AudioVisual by Passion",                   "audiovisual.frag.glsl",            -1, -1},
-   {"Beating Circles by Phoenix72",             "beatingcircles.frag.glsl",         -1, -1},
-   {"BPM by iq",                                "bpm.frag.glsl",                    -1, -1},
-   {"Circle Wave by TekF",                      "circlewave.frag.glsl",             -1, -1},
-   {"Circuits by Kali",                         "circuits.frag.glsl",                7, -1},
-   {"Colored Bars by novalis",                  "coloredbars.frag.glsl",            -1, -1},
-   {"Cubescape by iq",                          "cubescape.frag.glsl",               5, -1},
-   {"The Disco Tunnel by poljere",              "discotunnel.frag.glsl",             2, 14},
-   {"Fractal Land by Kali",                     "fractalland.frag.glsl",            13, -1},
-   {"Gameboy by iq",                            "gameboy.frag.glsl",                -1, -1},
-   {"I/O by movAX13h",                          "io.frag.glsl",                     -1, -1},
-   {"Kaleidoscope Visualizer by Qqwy",          "kaleidoscopevisualizer.frag.glsl", 15, -1},
-   {"Nyancat by mu6k",                          "nyancat.frag.glsl",                13, -1},
-   {"Polar Beats by sauj123",                   "polarbeats.frag.glsl"              -1, -1},
-   {"Revision 2015 Livecoding Round 1 by mu6k", "revision2015.frag.glsl"            -1, -1},
-   {"Ribbons by XT95",                          "ribbons.frag.glsl",                -1, -1},
-   {"Simplicity Galaxy by CBS",                 "simplicitygalaxy.frag.glsl",       -1, -1},
-   {"Sound Flower by iq",                       "soundflower.frag.glsl",            -1, -1},
-   {"Sound sinus wave by Eitraz",               "soundsinuswave.frag.glsl",         -1, -1},
-   {"symmetrical sound visualiser by thelinked","symmetricalsound.frag.glsl",       -1, -1},
-   {"Twisted Rings by poljere",                 "twistedrings.frag.glsl",           -1, -1},
-   {"Undulant Spectre by mafik",                "undulantspectre.frag.glsl",        -1, -1},
-   {"Demo - Volumetric Lines by iq",            "volumetriclines.frag.glsl",        -1, -1},
-   {"Waves Remix by ADOB",                      "wavesremix.frag.glsl",             -1, -1}};
-=======
 const std::vector<Preset> g_presets =
   {
    {"Input Sound by iq",                        "input.frag.glsl",                  99, -1, -1, -1},
@@ -154,7 +107,6 @@
    {"Undulant Spectre by mafik",                "undulantspectre.frag.glsl",        99, -1, -1, -1},
    {"Demo - Volumetric Lines by iq",            "volumetriclines.frag.glsl",        99, -1, -1, -1},
    {"Waves Remix by ADOB",                      "wavesremix.frag.glsl",             99, -1, -1, -1}};
->>>>>>> d2656c3e
 #endif
 
 int g_currentPreset = 0;
@@ -294,11 +246,7 @@
   glTexParameteri(GL_TEXTURE_2D, GL_TEXTURE_WRAP_T, repeat);
 
 #if defined(HAS_GLES)
-<<<<<<< HEAD
-  glTexImage2D(GL_TEXTURE_2D, 0, internalFormat, w, h, 0, internalFormat, GL_UNSIGNED_BYTE, data);
-=======
   glTexImage2D(GL_TEXTURE_2D, 0, format, w, h, 0, format, GL_UNSIGNED_BYTE, data);
->>>>>>> d2656c3e
 #else
   glTexImage2D(GL_TEXTURE_2D, 0, internalFormat, w, h, 0, format, GL_UNSIGNED_BYTE, data);
 #endif
@@ -437,11 +385,8 @@
 #if defined(HAS_GLES)
 
 std::string vsSource = TO_STRING(
-<<<<<<< HEAD
-=======
          precision mediump float;
          precision mediump int;
->>>>>>> d2656c3e
          attribute vec4 vertex;
          varying vec2 vTextureCoord;
          uniform vec2 uScale;
@@ -455,11 +400,8 @@
   );
 
 std::string render_vsSource = TO_STRING(
-<<<<<<< HEAD
-=======
          precision mediump float;
          precision mediump int;
->>>>>>> d2656c3e
          attribute vec4 vertex;
          varying vec2 vTextureCoord;
          void main(void)
@@ -470,11 +412,8 @@
   );
 
 std::string render_fsSource = TO_STRING(
-<<<<<<< HEAD
-=======
          precision mediump float;
          precision mediump int;
->>>>>>> d2656c3e
          varying vec2 vTextureCoord;
          uniform sampler2D uTexture;
          void main(void)
@@ -548,25 +487,12 @@
       iChannel[i] = 0;
     }
   }
-<<<<<<< HEAD
-#if defined(HAS_GLES)
-  if (state->render_program) {
-    glDeleteProgram(state->render_program);
-    state->render_program = 0;
-  }
-#endif
-  if (iChannel1) {
-    cout << "Unloading iChannel1 " << iChannel1 << endl;
-    glDeleteTextures(1, &iChannel1);
-    iChannel1 = 0;
-=======
 }
 
 void unloadPreset() {
   if (shadertoy_shader) {
     glDeleteProgram(shadertoy_shader);
     shadertoy_shader = 0;
->>>>>>> d2656c3e
   }
 #if defined(HAS_GLES)
   if (state->framebuffer_texture)
@@ -619,37 +545,6 @@
 
 void loadPreset(int preset, std::string vsSource, std::string fsSource)
 {
-<<<<<<< HEAD
-  if (number >= 0 && number < g_presets.size())
-  {
-    g_currentPreset = number;
-
-    unloadPreset();
-    shader = createShader(g_presets[g_currentPreset].file);
-
-    iResolutionLoc        = glGetUniformLocation(shader, "iResolution");
-    iGlobalTimeLoc        = glGetUniformLocation(shader, "iGlobalTime");
-    iChannelTimeLoc       = glGetUniformLocation(shader, "iChannelTime");
-    iMouseLoc             = glGetUniformLocation(shader, "iMouse");
-    iDateLoc              = glGetUniformLocation(shader, "iDate");
-    iSampleRateLoc        = glGetUniformLocation(shader, "iSampleRate");
-    iChannelResolutionLoc = glGetUniformLocation(shader, "iChannelResolution");
-    iChannel0Loc          = glGetUniformLocation(shader, "iChannel0");
-    iChannel1Loc          = glGetUniformLocation(shader, "iChannel1");
-    iChannel2Loc          = glGetUniformLocation(shader, "iChannel2");
-    iChannel3Loc          = glGetUniformLocation(shader, "iChannel3");
-
-#if defined(HAS_GLES)
-    state->uScale         = glGetUniformLocation(shader, "uScale");
-    state->attr_vertex_e  = glGetAttribLocation(shader,  "vertex");
-    state->render_program = compileAndLinkProgram(render_vsSource.c_str(), render_fsSource.c_str());
-    state->uTexture       = glGetUniformLocation(state->render_program, "uTexture");
-    state->attr_vertex_r  = glGetAttribLocation(state->render_program,  "vertex");
-#endif
-
-    if (g_presets[g_currentPreset].channel1 >= 0)
-      iChannel1 = loadTexture(g_presets[g_currentPreset].channel1);
-=======
   unloadPreset();
   shadertoy_shader = compileAndLinkProgram(vsSource.c_str(), fsSource.c_str());
 
@@ -687,7 +582,6 @@
   glBindFramebuffer(GL_FRAMEBUFFER, 0);
   initial_time = PLATFORM::GetTimeMs();
 }
->>>>>>> d2656c3e
 
 static uint64_t GetTimeStamp() {
     struct timeval tv;
@@ -697,29 +591,6 @@
 
 static void RenderTo(GLuint shader, GLuint effect_fb)
 {
-<<<<<<< HEAD
-  glGetError();
-  //cout << "Render" << std::endl;
-  if (initialized) {
-#if defined(HAS_GLES)
-#else
-    glDisable(GL_BLEND);
-    glMatrixMode(GL_PROJECTION);
-    glPushMatrix();
-    glLoadIdentity();
-    glOrtho(-1, 1, -1, 1, -1, 1);
-    glMatrixMode(GL_MODELVIEW);
-    glPushMatrix();
-    glLoadIdentity();
-    glEnable(GL_DEPTH_TEST);
-    glDepthFunc(GL_LESS);
-    glPolygonMode(GL_FRONT_AND_BACK, GL_FILL);
-
-    glClear(GL_DEPTH_BUFFER_BIT);
-    glPushMatrix();
-#endif
-    glBindTexture(GL_TEXTURE_2D, iChannel0);
-=======
   glUseProgram(shader);
 
 #if !defined(HAS_GLES)
@@ -749,7 +620,6 @@
     if (bits_precision)
       intt &= (1<<bits_precision)-1;
 
->>>>>>> d2656c3e
     if (needsUpload) {
       for (int i=0; i<4; i++) {
         if (g_presets[g_currentPreset].channel[i] == 99) {
@@ -764,17 +634,7 @@
     float t = intt / 1000.0f;
     GLfloat tv[] = { t, t, t, t };
 
-<<<<<<< HEAD
-    glUseProgram(shader);
-#if defined(HAS_GLES)
-    if (state->fbwidth && state->fbheight)
-      glUniform3f(iResolutionLoc, state->fbwidth, state->fbheight, 0.0f);
-    else
-#endif
-    glUniform3f(iResolutionLoc, width, height, 0.0f);
-=======
     glUniform3f(iResolutionLoc, w, h, 0.0f);
->>>>>>> d2656c3e
     glUniform1f(iGlobalTimeLoc, t);
     glUniform1f(iSampleRateLoc, samplesPerSec);
     glUniform1fv(iChannelTimeLoc, 4, tv);
@@ -802,88 +662,6 @@
   } else {
 #if defined(HAS_GLES)
     glActiveTexture(GL_TEXTURE0);
-<<<<<<< HEAD
-#if !defined(HAS_GLES)
-    glEnable(GL_TEXTURE_2D);
-#endif
-    glUniform1i(iChannel0Loc, 0);
-    glBindTexture(GL_TEXTURE_2D, iChannel0);
-
-    glActiveTexture(GL_TEXTURE1);
-#if !defined(HAS_GLES)
-    glEnable(GL_TEXTURE_2D);
-#endif
-    glUniform1i(iChannel1Loc, 1);
-    glBindTexture(GL_TEXTURE_2D, iChannel1);
-
-    glActiveTexture(GL_TEXTURE2);
-#if !defined(HAS_GLES)
-    glEnable(GL_TEXTURE_2D);
-#endif
-    glUniform1i(iChannel2Loc, 2);
-    glBindTexture(GL_TEXTURE_2D, iChannel2);
-
-    glActiveTexture(GL_TEXTURE3);
-#if !defined(HAS_GLES)
-    glEnable(GL_TEXTURE_2D);
-#endif
-    glUniform1i(iChannel3Loc, 3);
-    glBindTexture(GL_TEXTURE_2D, iChannel3);
-
-#if defined(HAS_GLES)
-    // Draw the effect to a texture
-    if (state->effect_fb)
-      glBindFramebuffer(GL_FRAMEBUFFER, state->effect_fb);
-    else
-      glBindFramebuffer(GL_FRAMEBUFFER, 0);
-
-    if (state->effect_fb)
-      glUniform2f(state->uScale, (GLfloat)width/state->fbwidth, (GLfloat)height/state->fbheight);
-    else
-      glUniform2f(state->uScale, 1.0, 1.0);
-
-    glBindBuffer(GL_ARRAY_BUFFER, state->vertex_buffer);
-    glVertexAttribPointer(state->attr_vertex_e, 4, GL_FLOAT, 0, 16, 0);
-    glEnableVertexAttribArray(state->attr_vertex_e);
-    glDrawArrays( GL_TRIANGLE_FAN, 0, 4 );
-    glDisableVertexAttribArray(state->attr_vertex_e);
-    glBindBuffer(GL_ARRAY_BUFFER, 0);
-
-    if (state->framebuffer_texture)
-    {
-        // Now render to the main frame buffer
-        glBindFramebuffer(GL_FRAMEBUFFER, 0);
-
-        glBindBuffer(GL_ARRAY_BUFFER, state->vertex_buffer);
-        glUseProgram ( state->render_program );
-        glActiveTexture(GL_TEXTURE0);
-        glBindTexture(GL_TEXTURE_2D, state->framebuffer_texture);
-        glUniform1i(state->uTexture, 0); // first currently bound texture "GL_TEXTURE0"
-
-        glVertexAttribPointer(state->attr_vertex_r, 4, GL_FLOAT, 0, 16, 0);
-        glEnableVertexAttribArray(state->attr_vertex_r);
-
-        glDrawArrays( GL_TRIANGLE_FAN, 0, 4 );
-
-	glDisableVertexAttribArray(state->attr_vertex_r);
-        glBindTexture(GL_TEXTURE_2D, 0);
-        glBindBuffer(GL_ARRAY_BUFFER, 0);
-    }
-#else
-    glBegin(GL_QUADS);
-      glVertex3f(-1.0f, 1.0f, 0.0f);
-      glVertex3f( 1.0f, 1.0f, 0.0f);
-      glVertex3f( 1.0f,-1.0f, 0.0f);
-      glVertex3f(-1.0f,-1.0f, 0.0f);
-    glEnd();
-#endif
-    glUseProgram(0);
-
-#if !defined(HAS_GLES)
-    glPopMatrix();
-#endif
-    glActiveTexture(GL_TEXTURE0);
-=======
     glBindTexture(GL_TEXTURE_2D, state->framebuffer_texture);
     glUniform1i(state->uTexture, 0); // first currently bound texture "GL_TEXTURE0"
 #endif
@@ -911,7 +689,6 @@
 
   for (int i=0; i<4; i++) {
     glActiveTexture(GL_TEXTURE0 + i);
->>>>>>> d2656c3e
     glBindTexture(GL_TEXTURE_2D, 0);
   }
 #if !defined(HAS_GLES)
@@ -1030,14 +807,6 @@
   return t;
 }
 
-<<<<<<< HEAD
-#if !defined(HAS_GLES)
-    glMatrixMode(GL_PROJECTION);
-    glPopMatrix();
-    glDisable(GL_DEPTH_TEST);
-    glEnable(GL_BLEND);
-#endif
-=======
 static void launch(int preset)
 {
   bits_precision = determine_bits_precision();
@@ -1050,7 +819,6 @@
   for (int i=0; i<4; i++) {
     if (g_presets[preset].channel[i] >= 0)
       iChannel[i] = loadTexture(g_presets[preset].channel[i]);
->>>>>>> d2656c3e
   }
 
   const int size1 = 256, size2=512;
@@ -1286,10 +1054,6 @@
   if (!initialized)
   {
 #if defined(HAS_GLES)
-<<<<<<< HEAD
-    state->fbwidth = 640; state->fbheight = 360;
-=======
->>>>>>> d2656c3e
     static const GLfloat vertex_data[] = {
         -1.0,1.0,1.0,1.0,
         1.0,1.0,1.0,1.0,
@@ -1301,29 +1065,7 @@
     glGenBuffers(1, &state->vertex_buffer);
     glBindBuffer(GL_ARRAY_BUFFER, state->vertex_buffer);
     glBufferData(GL_ARRAY_BUFFER, sizeof(vertex_data), vertex_data, GL_STATIC_DRAW);
-<<<<<<< HEAD
-    if (state->fbwidth && state->fbheight)
-    {
-      // Prepare a texture to render to
-      glGenTextures(1, &state->framebuffer_texture);
-      glBindTexture(GL_TEXTURE_2D, state->framebuffer_texture);
-      glTexImage2D(GL_TEXTURE_2D, 0, GL_RGB, state->fbwidth, state->fbheight, 0, GL_RGB, GL_UNSIGNED_BYTE, 0);
-      glTexParameterf(GL_TEXTURE_2D, GL_TEXTURE_MIN_FILTER, GL_LINEAR);
-      glTexParameterf(GL_TEXTURE_2D, GL_TEXTURE_MAG_FILTER, GL_LINEAR);
-      // Prepare a framebuffer for rendering
-      glGenFramebuffers(1, &state->effect_fb);
-      glBindFramebuffer(GL_FRAMEBUFFER, state->effect_fb);
-      glFramebufferTexture2D(GL_FRAMEBUFFER, GL_COLOR_ATTACHMENT0, GL_TEXTURE_2D, state->framebuffer_texture, 0);
-      glBindFramebuffer(GL_FRAMEBUFFER, 0);
-    }
-#endif
-
-    iChannel0 = createTexture(GL_LUMINANCE, NUM_BANDS, 2, audio_data);
-    loadPreset(g_currentPreset);
-
-=======
-#endif
->>>>>>> d2656c3e
+#endif
     initialized = true;
   }
 
@@ -1377,17 +1119,6 @@
   }
 #if defined(HAS_GLES)
   glDeleteBuffers(1, &state->vertex_buffer);
-<<<<<<< HEAD
-  if (state->framebuffer_texture)
-  {
-    glDeleteTextures(1, &state->framebuffer_texture);
-  }
-  if (state->effect_fb)
-  {
-    glDeleteFramebuffers(1, &state->effect_fb);
-  }
-=======
->>>>>>> d2656c3e
 #endif
 
   initialized = false;
