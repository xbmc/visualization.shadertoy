--- conflicted
+++ resolved
@@ -56,8 +56,8 @@
 
 #if defined(HAS_GLES)
 const std::vector<Preset> g_presets =
-<<<<<<< HEAD
   {
+  {{"2D LED Spectrum by uNiversal",             "2Dspectrum.frag.glsl",             -1, -1},
    {"Input Sound by iq",                        "input.frag.glsl",                  99, -1, -1, -1},
    {"LED spectrum by simesgreen",               "ledspectrum.frag.glsl",            99, -1, -1, -1},
    {"2D LED Spectrum by uNiversal",             "2Dspectrum.frag.glsl",             99, -1, -1, -1},
@@ -108,54 +108,6 @@
    {"Undulant Spectre by mafik",                "undulantspectre.frag.glsl",        99, -1, -1, -1},
    {"Demo - Volumetric Lines by iq",            "volumetriclines.frag.glsl",        99, -1, -1, -1},
    {"Waves Remix by ADOB",                      "wavesremix.frag.glsl",             99, -1, -1, -1}};
-=======
-  {{"2D LED Spectrum by uNiversal",             "2Dspectrum.frag.glsl",             -1, -1},
-   {"Input Sound by iq",                        "input.frag.glsl",                  -1, -1},
-   {"LED spectrum by simesgreen",               "ledspectrum.frag.glsl",            -1, -1},
-   {"Audio Reaktive by choard1895",             "audioreaktive.frag.glsl",          -1, -1},
-   {"AudioVisual by Passion",                   "audiovisual.frag.glsl",            -1, -1},
-   {"Beating Circles by Phoenix72",             "beatingcircles.frag.glsl",         -1, -1},
-   {"BPM by iq",                                "bpm.frag.glsl",                    -1, -1},
-   {"The Disco Tunnel by poljere",              "discotunnel.frag.glsl",             2, 14},
-   {"Gameboy by iq",                            "gameboy.frag.glsl",                -1, -1},
-   {"Polar Beats by sauj123",                   "polarbeats.frag.glsl"              -1, -1},
-   {"Simplicity Galaxy by CBS",                 "simplicitygalaxy.frag.glsl",       -1, -1},
-   {"Sound Flower by iq",                       "soundflower.frag.glsl",            -1, -1},
-   {"Sound sinus wave by Eitraz",               "soundsinuswave.frag.glsl",         -1, -1},
-   {"symmetrical sound visualiser by thelinked","symmetricalsound.frag.glsl",       -1, -1},
-   {"Twisted Rings by poljere",                 "twistedrings.frag.glsl",           -1, -1},
-   {"Undulant Spectre by mafik",                "undulantspectre.frag.glsl",        -1, -1},
-   {"Waves Remix by ADOB",                      "wavesremix.frag.glsl",             -1, -1}};
-#else
-const std::vector<Preset> g_presets =
-  {{"2D LED Spectrum by uNiversal",             "2Dspectrum.frag.glsl",             -1, -1},
-   {"Audio Reaktive by choard1895",             "audioreaktive.frag.glsl",          -1, -1},
-   {"AudioVisual by Passion",                   "audiovisual.frag.glsl",            -1, -1},
-   {"Beating Circles by Phoenix72",             "beatingcircles.frag.glsl",         -1, -1},
-   {"BPM by iq",                                "bpm.frag.glsl",                    -1, -1},
-   {"Circle Wave by TekF",                      "circlewave.frag.glsl",             -1, -1},
-   {"Circuits by Kali",                         "circuits.frag.glsl",                7, -1},
-   {"Colored Bars by novalis",                  "coloredbars.frag.glsl",            -1, -1},
-   {"Cubescape by iq",                          "cubescape.frag.glsl",               5, -1},
-   {"Electric pulse by uNiversal",              "electricpulse.frag.glsl",          -1, -1},
-   {"The Disco Tunnel by poljere",              "discotunnel.frag.glsl",             2, 14},
-   {"Fractal Land by Kali",                     "fractalland.frag.glsl",            13, -1},
-   {"Gameboy by iq",                            "gameboy.frag.glsl",                -1, -1},
-   {"I/O by movAX13h",                          "io.frag.glsl",                     -1, -1},
-   {"Kaleidoscope Visualizer by Qqwy",          "kaleidoscopevisualizer.frag.glsl", 15, -1},
-   {"Nyancat by mu6k",                          "nyancat.frag.glsl",                13, -1},
-   {"Polar Beats by sauj123",                   "polarbeats.frag.glsl"              -1, -1},
-   {"Revision 2015 Livecoding Round 1 by mu6k", "revision2015.frag.glsl"            -1, -1},
-   {"Ribbons by XT95",                          "ribbons.frag.glsl",                -1, -1},
-   {"Simplicity Galaxy by CBS",                 "simplicitygalaxy.frag.glsl",       -1, -1},
-   {"Sound Flower by iq",                       "soundflower.frag.glsl",            -1, -1},
-   {"Sound sinus wave by Eitraz",               "soundsinuswave.frag.glsl",         -1, -1},
-   {"symmetrical sound visualiser by thelinked","symmetricalsound.frag.glsl",       -1, -1},
-   {"Twisted Rings by poljere",                 "twistedrings.frag.glsl",           -1, -1},
-   {"Undulant Spectre by mafik",                "undulantspectre.frag.glsl",        -1, -1},
-   {"Demo - Volumetric Lines by iq",            "volumetriclines.frag.glsl",        -1, -1},
-   {"Waves Remix by ADOB",                      "wavesremix.frag.glsl",             -1, -1}};
->>>>>>> cf9ee6f6
 #endif
 
 int g_currentPreset = 0;
